--- conflicted
+++ resolved
@@ -1,13 +1,9 @@
 use crate::error::Result;
-<<<<<<< HEAD
 use crate::services::MultiRelayMessageManager;
 use crate::services::blob_store::MultiRelayBlobService;
 use crate::util::DEFAULT_PORT;
-use crate::{ClientError, FileStorage, RelayClient, RelayClientBuilder};
+use crate::{ClientError, FileStorage, RelayClient, RelayClientBuilder, SessionManager};
 use eyeball::{SharedObservable, Subscriber};
-=======
-use crate::{ClientError, FileStorage, RelayClient, RelayClientBuilder, SessionManager};
->>>>>>> 98ad8356
 use rand::Rng;
 use std::collections::BTreeMap;
 use std::net::SocketAddr;
@@ -58,7 +54,7 @@
 }
 
 // Note: ML-DSA types don't have simple serde serialization, so we'll handle this differently
-#[cfg_attr(feature = "frb-api", frb(opaque))]
+#[cfg_attr(feature = "frb-api", frb(ignore))]
 #[derive(Debug, Clone, Serialize, Deserialize)]
 pub struct LegacyClientSecret {
     #[serde(
@@ -274,6 +270,15 @@
         // Offline mode: use multi-relay services
         let message_manager = Arc::new(MultiRelayMessageManager::new(Arc::clone(&storage)));
         let blob_service = Arc::new(MultiRelayBlobService::new(Arc::clone(&storage)));
+        let session_manager = Arc::new(
+            SessionManager::builder(Arc::clone(&storage), message_manager.clone())
+                .client_keypair(key_pair.clone())
+                .build()
+                .await
+                .map_err(|e| {
+                    ClientError::BuildError(format!("Failed to create session manager: {}", e))
+                })?,
+        );
 
         let fs =
             FileStorage::new(&fs_path, blob_service.clone(), CompressionConfig::default()).await?;
@@ -300,6 +305,7 @@
             client_secret_observable,
             relay_status_sender,
             connection_monitors: Arc::new(RwLock::new(BTreeMap::new())),
+            session_manager,
         };
 
         // If autoconnect is enabled, add the first server immediately
@@ -381,15 +387,21 @@
     pub total_count: usize,
 }
 
+pub type ZoeClientStorage = SqliteMessageStorage;
+pub type ZoeClientSessionManager = SessionManager<ZoeClientStorage, ZoeClientMessageManager>;
+pub type ZoeClientMessageManager = MultiRelayMessageManager<ZoeClientStorage>;
+pub type ZoeClientBlobService = MultiRelayBlobService<ZoeClientStorage>;
+pub type ZoeClientFileStorage = FileStorage<ZoeClientBlobService>;
+
 #[derive(Clone)]
 #[cfg_attr(feature = "frb-api", frb(opaque))]
 pub struct Client {
     client_secret: Arc<ClientSecret>,
-    fs: Arc<FileStorage<MultiRelayBlobService<SqliteMessageStorage>>>,
+    fs: Arc<ZoeClientFileStorage>,
     // All clients now use multi-relay architecture
-    storage: Arc<SqliteMessageStorage>,
-    message_manager: Arc<MultiRelayMessageManager<SqliteMessageStorage>>,
-    blob_service: Arc<MultiRelayBlobService<SqliteMessageStorage>>,
+    storage: Arc<ZoeClientStorage>,
+    message_manager: Arc<ZoeClientMessageManager>,
+    blob_service: Arc<ZoeClientBlobService>,
     relay_connections: Arc<RwLock<BTreeMap<KeyId, RelayClient>>>,
     relay_info: Arc<RwLock<BTreeMap<KeyId, RelayConnectionInfo>>>,
     encryption_key: [u8; 32],
@@ -399,6 +411,8 @@
     relay_status_sender: broadcast::Sender<RelayStatusUpdate>,
     /// Connection monitoring tasks for each relay
     connection_monitors: Arc<RwLock<BTreeMap<KeyId, JoinHandle<()>>>>,
+    /// Session manager for the client
+    session_manager: Arc<ZoeClientSessionManager>,
 }
 
 impl Client {
@@ -898,7 +912,6 @@
         self.client_secret.inner_keypair.public_key()
     }
 
-<<<<<<< HEAD
     /// Get the client's keypair
     #[cfg_attr(feature = "frb-api", frb(ignore))]
     pub fn keypair(&self) -> &Arc<KeyPair> {
@@ -906,7 +919,6 @@
     }
 
     /// Close the client and clean up all resources
-=======
     /// Get access to the session manager for PQXDH operations
     ///
     /// This provides access to the underlying session manager which handles
@@ -916,28 +928,10 @@
     ///
     /// A reference to the `SessionManager`
     #[cfg_attr(feature = "frb-api", frb(ignore))]
-    pub async fn session_manager(
-        &self,
-    ) -> &SessionManager<
-        zoe_client_storage::SqliteMessageStorage,
-        crate::services::MessagePersistenceManager,
-    > {
-        self.relay_client.session_manager().await
-    }
-
-    /// Get the client's public key for PQXDH connections
-    ///
-    /// This returns the public key that other clients can use to establish
-    /// PQXDH connections with this client.
-    ///
-    /// # Returns
-    ///
-    /// The client's public `VerifyingKey`
-    pub fn public_key(&self) -> zoe_wire_protocol::VerifyingKey {
-        self.relay_client.public_key()
-    }
-
->>>>>>> 98ad8356
+    pub async fn session_manager(&self) -> &Arc<ZoeClientSessionManager> {
+        &self.session_manager
+    }
+
     pub async fn close(&self) {
         // Stop all connection monitors
         {
